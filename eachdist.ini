--- conflicted
+++ resolved
@@ -11,11 +11,7 @@
     exporter/*
 
 [stable]
-<<<<<<< HEAD
-version=1.5.0
-=======
 version=1.6.0
->>>>>>> 39fe4dbc
 
 packages=
     opentelemetry-sdk
@@ -34,11 +30,7 @@
     opentelemetry-api
 
 [prerelease]
-<<<<<<< HEAD
-version=0.24b0
-=======
 version=0.25b0
->>>>>>> 39fe4dbc
 
 packages=
     opentelemetry-opentracing-shim
