--- conflicted
+++ resolved
@@ -59,16 +59,7 @@
         cleaned_seq = []
 
         for element in value:
-<<<<<<< HEAD
-            # None is considered valid in any sequence
-            if element is None:
-                cleaned_seq.append(element)
-
             element = _clean_attribute_value(element, max_len)
-            # reject invalid elements
-=======
-            element = _clean_attribute_value(element, max_len)
->>>>>>> 39fe4dbc
             if element is None:
                 cleaned_seq.append(element)
                 continue
@@ -112,7 +103,6 @@
         [valid_type.__name__ for valid_type in _VALID_ATTR_VALUE_TYPES],
     )
     return None
-<<<<<<< HEAD
 
 
 def _clean_attribute_value(
@@ -128,23 +118,6 @@
             _logger.warning("Byte attribute could not be decoded.")
             return None
 
-=======
-
-
-def _clean_attribute_value(
-    value: types.AttributeValue, limit: Optional[int]
-) -> Union[types.AttributeValue, None]:
-    if value is None:
-        return None
-
-    if isinstance(value, bytes):
-        try:
-            value = value.decode()
-        except UnicodeDecodeError:
-            _logger.warning("Byte attribute could not be decoded.")
-            return None
-
->>>>>>> 39fe4dbc
     if limit is not None and isinstance(value, str):
         value = value[:limit]
     return value
