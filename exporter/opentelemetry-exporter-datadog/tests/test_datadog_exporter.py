# Copyright The OpenTelemetry Authors
#
# Licensed under the Apache License, Version 2.0 (the "License");
# you may not use this file except in compliance with the License.
# You may obtain a copy of the License at
#
#     http://www.apache.org/licenses/LICENSE-2.0
#
# Unless required by applicable law or agreed to in writing, software
# distributed under the License is distributed on an "AS IS" BASIS,
# WITHOUT WARRANTIES OR CONDITIONS OF ANY KIND, either express or implied.
# See the License for the specific language governing permissions and
# limitations under the License.

import itertools
import logging
import time
import unittest
from unittest import mock

from ddtrace.internal.writer import AgentWriter

from opentelemetry import trace as trace_api
from opentelemetry.context import Context
from opentelemetry.exporter import datadog
from opentelemetry.sdk import trace
from opentelemetry.sdk.trace import Resource, sampling
from opentelemetry.sdk.util.instrumentation import InstrumentationInfo


class MockDatadogSpanExporter(datadog.DatadogSpanExporter):
    def __init__(self, *args, **kwargs):
        super().__init__(*args, **kwargs)

        agent_writer_mock = mock.Mock(spec=AgentWriter)
        agent_writer_mock.started = True
        agent_writer_mock.exit_timeout = 1
        self._agent_writer = agent_writer_mock


def get_spans(tracer, exporter, shutdown=True):
    if shutdown:
        tracer.source.shutdown()

    spans = [
        call_args[-1]["spans"]
        for call_args in exporter.agent_writer.write.call_args_list
    ]

    return [span.to_dict() for span in itertools.chain.from_iterable(spans)]


class TestDatadogSpanExporter(unittest.TestCase):
    def setUp(self):
        self.exporter = MockDatadogSpanExporter()
        self.span_processor = datadog.DatadogExportSpanProcessor(self.exporter)
        tracer_provider = trace.TracerProvider()
        tracer_provider.add_span_processor(self.span_processor)
        self.tracer_provider = tracer_provider
        self.tracer = tracer_provider.get_tracer(__name__)

    def tearDown(self):
        self.tracer_provider.shutdown()

    def test_constructor_default(self):
        """Test the default values assigned by constructor."""
        exporter = datadog.DatadogSpanExporter()

        self.assertEqual(exporter.agent_url, "http://localhost:8126")
        self.assertIsNone(exporter.service)
        self.assertIsNotNone(exporter.agent_writer)

    def test_constructor_explicit(self):
        """Test the constructor passing all the options."""
        agent_url = "http://localhost:8126"
        exporter = datadog.DatadogSpanExporter(
            agent_url=agent_url, service="explicit",
        )

        self.assertEqual(exporter.agent_url, agent_url)
        self.assertEqual(exporter.service, "explicit")
        self.assertIsNone(exporter.env)
        self.assertIsNone(exporter.version)
        self.assertEqual(exporter.tags, {})

        exporter = datadog.DatadogSpanExporter(
            agent_url=agent_url,
            service="explicit",
            env="test",
            version="0.0.1",
            tags="",
        )

        self.assertEqual(exporter.agent_url, agent_url)
        self.assertEqual(exporter.service, "explicit")
        self.assertEqual(exporter.env, "test")
        self.assertEqual(exporter.version, "0.0.1")
        self.assertEqual(exporter.tags, {})

        exporter = datadog.DatadogSpanExporter(
            agent_url=agent_url,
            service="explicit",
            env="test",
            version="0.0.1",
            tags="team:testers,layer:app",
        )

        self.assertEqual(exporter.agent_url, agent_url)
        self.assertEqual(exporter.service, "explicit")
        self.assertEqual(exporter.env, "test")
        self.assertEqual(exporter.version, "0.0.1")
        self.assertEqual(exporter.tags, {"team": "testers", "layer": "app"})

    @mock.patch.dict(
        "os.environ",
        {
            "DD_TRACE_AGENT_URL": "http://agent:8126",
            "DD_SERVICE": "test-service",
            "DD_ENV": "test",
            "DD_VERSION": "0.0.1",
            "DD_TAGS": "team:testers",
        },
    )
    def test_constructor_environ(self):
        exporter = datadog.DatadogSpanExporter()

        self.assertEqual(exporter.agent_url, "http://agent:8126")
        self.assertEqual(exporter.service, "test-service")
        self.assertEqual(exporter.env, "test")
        self.assertEqual(exporter.version, "0.0.1")
        self.assertEqual(exporter.tags, {"team": "testers"})
        self.assertIsNotNone(exporter.agent_writer)

    # pylint: disable=too-many-locals
    @mock.patch.dict(
        "os.environ",
        {
            "DD_SERVICE": "test-service",
            "DD_ENV": "test",
            "DD_VERSION": "0.0.1",
            "DD_TAGS": "team:testers",
        },
    )
    def test_translate_to_datadog(self):
        # pylint: disable=invalid-name
        self.maxDiff = None

        resource = Resource(
            attributes={
                "key_resource": "some_resource",
                "service.name": "resource_service_name",
            }
        )

        resource_without_service = Resource(
            attributes={"conflicting_key": "conflicting_value"}
        )

        span_names = ("test1", "test2", "test3")
        trace_id = 0x6E0C63257DE34C926F9EFCD03927272E
        trace_id_low = 0x6F9EFCD03927272E
        span_id = 0x34BF92DEEFC58C92
        parent_id = 0x1111111111111111
        other_id = 0x2222222222222222

        base_time = 683647322 * 10 ** 9  # in ns
        start_times = (
            base_time,
            base_time + 150 * 10 ** 6,
            base_time + 300 * 10 ** 6,
        )
        durations = (50 * 10 ** 6, 100 * 10 ** 6, 200 * 10 ** 6)
        end_times = (
            start_times[0] + durations[0],
            start_times[1] + durations[1],
            start_times[2] + durations[2],
        )

        span_context = trace_api.SpanContext(
            trace_id, span_id, is_remote=False
        )
        parent_span_context = trace_api.SpanContext(
            trace_id, parent_id, is_remote=False
        )
        other_context = trace_api.SpanContext(
            trace_id, other_id, is_remote=False
        )

        instrumentation_info = InstrumentationInfo(__name__, "0")

        otel_spans = [
            trace._Span(
                name=span_names[0],
                context=span_context,
                parent=parent_span_context,
                kind=trace_api.SpanKind.CLIENT,
                instrumentation_info=instrumentation_info,
                resource=Resource({}),
            ),
            trace._Span(
                name=span_names[1],
                context=parent_span_context,
                parent=None,
                instrumentation_info=instrumentation_info,
                resource=resource_without_service,
            ),
            trace._Span(
                name=span_names[2],
                context=other_context,
                parent=None,
                resource=resource,
            ),
        ]

        otel_spans[1].set_attribute("conflicting_key", "original_value")

        otel_spans[0].start(start_time=start_times[0])
        otel_spans[0].end(end_time=end_times[0])

        otel_spans[1].start(start_time=start_times[1])
        otel_spans[1].end(end_time=end_times[1])

        otel_spans[2].start(start_time=start_times[2])
        otel_spans[2].end(end_time=end_times[2])

        # pylint: disable=protected-access
        exporter = datadog.DatadogSpanExporter()
        datadog_spans = [
            span.to_dict()
            for span in exporter._translate_to_datadog(otel_spans)
        ]

        expected_spans = [
            dict(
                trace_id=trace_id_low,
                parent_id=parent_id,
                span_id=span_id,
                name="tests.test_datadog_exporter.CLIENT",
                resource=span_names[0],
                start=start_times[0],
                duration=durations[0],
                error=0,
                service="test-service",
                meta={"env": "test", "team": "testers"},
            ),
            dict(
                trace_id=trace_id_low,
                parent_id=0,
                span_id=parent_id,
                name="tests.test_datadog_exporter.INTERNAL",
                resource=span_names[1],
                start=start_times[1],
                duration=durations[1],
                error=0,
                service="test-service",
                meta={
                    "env": "test",
                    "team": "testers",
                    "version": "0.0.1",
                    "conflicting_key": "original_value",
                },
            ),
            dict(
                trace_id=trace_id_low,
                parent_id=0,
                span_id=other_id,
                name=span_names[2],
                resource=span_names[2],
                start=start_times[2],
                duration=durations[2],
                error=0,
                service="resource_service_name",
                meta={
                    "env": "test",
                    "team": "testers",
                    "version": "0.0.1",
                    "key_resource": "some_resource",
                },
            ),
        ]

        self.assertEqual(datadog_spans, expected_spans)

    def test_export(self):
        """Test that agent and/or collector are invoked"""
        # create and save span to be used in tests
        context = trace_api.SpanContext(
            trace_id=0x000000000000000000000000DEADBEEF,
            span_id=0x00000000DEADBEF0,
            is_remote=False,
        )

        test_span = trace._Span("test_span", context=context)
        test_span.start()
        test_span.end()

        self.exporter.export((test_span,))

        self.assertEqual(self.exporter.agent_writer.write.call_count, 1)

    def test_resources(self):
        test_attributes = [
            {},
            {"http.method": "GET", "http.route": "/foo/<int:id>"},
            {"http.method": "GET", "http.target": "/foo/200"},
        ]

        for index, test in enumerate(test_attributes):
            with self.tracer.start_span(str(index), attributes=test):
                pass

        datadog_spans = get_spans(self.tracer, self.exporter)

        self.assertEqual(len(datadog_spans), 3)

        actual = [span["resource"] for span in datadog_spans]
        expected = ["0", "GET /foo/<int:id>", "GET"]

        self.assertEqual(actual, expected)

    def test_span_types(self):
        test_instrumentations = [
            "opentelemetry.instrumentation.aiohttp-client",
            "opentelemetry.instrumentation.dbapi",
            "opentelemetry.instrumentation.django",
            "opentelemetry.instrumentation.flask",
            "opentelemetry.instrumentation.grpc",
            "opentelemetry.instrumentation.jinja2",
            "opentelemetry.instrumentation.mysql",
            "opentelemetry.instrumentation.psycopg2",
            "opentelemetry.instrumentation.pymongo",
            "opentelemetry.instrumentation.pymysql",
            "opentelemetry.instrumentation.redis",
            "opentelemetry.instrumentation.requests",
            "opentelemetry.instrumentation.sqlalchemy",
            "opentelemetry.instrumentation.wsgi",
        ]

        for index, instrumentation in enumerate(test_instrumentations):
            # change tracer's instrumentation info before starting span
            self.tracer.instrumentation_info = InstrumentationInfo(
                instrumentation, "0"
            )
            with self.tracer.start_span(str(index)):
                pass

        datadog_spans = get_spans(self.tracer, self.exporter)

        self.assertEqual(len(datadog_spans), 14)

        actual = [span.get("type") for span in datadog_spans]
        expected = [
            "http",
            "sql",
            "web",
            "web",
            "grpc",
            "template",
            "sql",
            "sql",
            "mongodb",
            "sql",
            "redis",
            "http",
            "sql",
            "web",
        ]
        self.assertEqual(actual, expected)

    def test_errors(self):
        with self.assertRaises(ValueError):
            with self.tracer.start_span("foo"):
                raise ValueError("bar")

        datadog_spans = get_spans(self.tracer, self.exporter)

        self.assertEqual(len(datadog_spans), 1)

        span = datadog_spans[0]
        self.assertEqual(span["error"], 1)
        self.assertEqual(span["meta"]["error.msg"], "bar")
        self.assertEqual(span["meta"]["error.type"], "ValueError")

    def test_shutdown(self):
        span_names = ["xxx", "bar", "foo"]

        for name in span_names:
            with self.tracer.start_span(name):
                pass

        self.span_processor.shutdown()

        # check that spans are exported without an explicitly call to
        # force_flush()
        datadog_spans = get_spans(self.tracer, self.exporter)
        actual = [span.get("resource") for span in datadog_spans]
        self.assertListEqual(span_names, actual)

    def test_flush(self):
        span_names0 = ["xxx", "bar", "foo"]
        span_names1 = ["yyy", "baz", "fox"]

        for name in span_names0:
            with self.tracer.start_span(name):
                pass

        self.assertTrue(self.span_processor.force_flush())
        datadog_spans = get_spans(self.tracer, self.exporter, shutdown=False)
        actual0 = [span.get("resource") for span in datadog_spans]
        self.assertListEqual(span_names0, actual0)

        # create some more spans to check that span processor still works
        for name in span_names1:
            with self.tracer.start_span(name):
                pass

        self.assertTrue(self.span_processor.force_flush())
        datadog_spans = get_spans(self.tracer, self.exporter)
        actual1 = [span.get("resource") for span in datadog_spans]
        self.assertListEqual(span_names0 + span_names1, actual1)

    def test_span_processor_lossless(self):
        """Test that no spans are lost when sending max_trace_size spans"""
        span_processor = datadog.DatadogExportSpanProcessor(
            self.exporter, max_trace_size=128
        )
        tracer_provider = trace.TracerProvider()
        tracer_provider.add_span_processor(span_processor)
        tracer = tracer_provider.get_tracer(__name__)

        with tracer.start_as_current_span("root"):
            for _ in range(127):
                with tracer.start_span("foo"):
                    pass

        self.assertTrue(span_processor.force_flush())
        datadog_spans = get_spans(tracer, self.exporter)
        self.assertEqual(len(datadog_spans), 128)
        tracer_provider.shutdown()

    def test_span_processor_dropped_spans(self):
        """Test that spans are lost when exceeding max_trace_size spans"""
        span_processor = datadog.DatadogExportSpanProcessor(
            self.exporter, max_trace_size=128
        )
        tracer_provider = trace.TracerProvider()
        tracer_provider.add_span_processor(span_processor)
        tracer = tracer_provider.get_tracer(__name__)

        with tracer.start_as_current_span("root"):
            for _ in range(127):
                with tracer.start_span("foo"):
                    pass
            with self.assertLogs(level=logging.WARNING):
                with tracer.start_span("one-too-many"):
                    pass

        self.assertTrue(span_processor.force_flush())
        datadog_spans = get_spans(tracer, self.exporter)
        self.assertEqual(len(datadog_spans), 128)
        tracer_provider.shutdown()

    def test_span_processor_scheduled_delay(self):
        """Test that spans are exported each schedule_delay_millis"""
        delay = 300
        span_processor = datadog.DatadogExportSpanProcessor(
            self.exporter, schedule_delay_millis=delay
        )
        tracer_provider = trace.TracerProvider()
        tracer_provider.add_span_processor(span_processor)
        tracer = tracer_provider.get_tracer(__name__)

        with tracer.start_span("foo"):
            pass

        time.sleep(delay / (1e3 * 2))
        datadog_spans = get_spans(tracer, self.exporter, shutdown=False)
        self.assertEqual(len(datadog_spans), 0)

        time.sleep(delay / (1e3 * 2) + 0.01)
        datadog_spans = get_spans(tracer, self.exporter, shutdown=False)
        self.assertEqual(len(datadog_spans), 1)

        tracer_provider.shutdown()

<<<<<<< HEAD
    def test_span_processor_accepts_parent_context(self):
        span_processor = mock.Mock(
            wraps=datadog.DatadogExportSpanProcessor(self.exporter)
=======
    def test_batch_span_processor_reset_timeout(self):
        """Test that the scheduled timeout is reset on cycles without spans"""
        delay = 50
        # pylint: disable=protected-access
        exporter = MockDatadogSpanExporter()
        exporter._agent_writer.write.side_effect = lambda spans: time.sleep(
            0.05
        )
        span_processor = datadog.DatadogExportSpanProcessor(
            exporter, schedule_delay_millis=delay
>>>>>>> e79ff4af
        )
        tracer_provider = trace.TracerProvider()
        tracer_provider.add_span_processor(span_processor)
        tracer = tracer_provider.get_tracer(__name__)

<<<<<<< HEAD
        context = Context()
        span = tracer.start_span("foo", context=context)

        span_processor.on_start.assert_called_once_with(
            span, parent_context=context
        )
=======
        with mock.patch.object(span_processor.condition, "wait") as mock_wait:
            with tracer.start_span("foo"):
                pass

            # give some time for exporter to loop
            # since wait is mocked it should return immediately
            time.sleep(0.1)
            mock_wait_calls = list(mock_wait.mock_calls)

            # find the index of the call that processed the singular span
            for idx, wait_call in enumerate(mock_wait_calls):
                _, args, __ = wait_call
                if args[0] <= 0:
                    after_calls = mock_wait_calls[idx + 1 :]
                    break

            self.assertTrue(
                all(args[0] >= 0.05 for _, args, __ in after_calls)
            )

        span_processor.shutdown()
>>>>>>> e79ff4af

    def test_origin(self):
        context = trace_api.SpanContext(
            trace_id=0x000000000000000000000000DEADBEEF,
            span_id=trace_api.INVALID_SPAN,
            is_remote=True,
            trace_state=trace_api.TraceState(
                {datadog.constants.DD_ORIGIN: "origin-service"}
            ),
        )

        root_span = trace._Span(name="root", context=context, parent=None)
        child_span = trace._Span(
            name="child", context=context, parent=root_span
        )
        root_span.start()
        child_span.start()
        child_span.end()
        root_span.end()

        # pylint: disable=protected-access
        exporter = datadog.DatadogSpanExporter()
        datadog_spans = [
            span.to_dict()
            for span in exporter._translate_to_datadog([root_span, child_span])
        ]

        self.assertEqual(len(datadog_spans), 2)

        actual = [
            span["meta"].get(datadog.constants.DD_ORIGIN)
            if "meta" in span
            else None
            for span in datadog_spans
        ]
        expected = ["origin-service", None]
        self.assertListEqual(actual, expected)

    def test_sampling_rate(self):
        context = trace_api.SpanContext(
            trace_id=0x000000000000000000000000DEADBEEF,
            span_id=0x34BF92DEEFC58C92,
            is_remote=False,
            trace_flags=trace_api.TraceFlags(trace_api.TraceFlags.SAMPLED),
        )
        sampler = sampling.TraceIdRatioBased(0.5)

        span = trace._Span(
            name="sampled", context=context, parent=None, sampler=sampler
        )
        span.start()
        span.end()

        # pylint: disable=protected-access
        exporter = datadog.DatadogSpanExporter()
        datadog_spans = [
            span.to_dict() for span in exporter._translate_to_datadog([span])
        ]

        self.assertEqual(len(datadog_spans), 1)

        actual = [
            span["metrics"].get(datadog.constants.SAMPLE_RATE_METRIC_KEY)
            if "metrics" in span
            else None
            for span in datadog_spans
        ]
        expected = [0.5]
        self.assertListEqual(actual, expected)<|MERGE_RESOLUTION|>--- conflicted
+++ resolved
@@ -483,11 +483,20 @@
 
         tracer_provider.shutdown()
 
-<<<<<<< HEAD
     def test_span_processor_accepts_parent_context(self):
         span_processor = mock.Mock(
             wraps=datadog.DatadogExportSpanProcessor(self.exporter)
-=======
+        )
+        tracer_provider = trace.TracerProvider()
+        tracer_provider.add_span_processor(span_processor)
+        tracer = tracer_provider.get_tracer(__name__)
+        context = Context()
+        span = tracer.start_span("foo", context=context)
+
+        span_processor.on_start.assert_called_once_with(
+            span, parent_context=context
+        )
+
     def test_batch_span_processor_reset_timeout(self):
         """Test that the scheduled timeout is reset on cycles without spans"""
         delay = 50
@@ -498,20 +507,11 @@
         )
         span_processor = datadog.DatadogExportSpanProcessor(
             exporter, schedule_delay_millis=delay
->>>>>>> e79ff4af
         )
         tracer_provider = trace.TracerProvider()
         tracer_provider.add_span_processor(span_processor)
         tracer = tracer_provider.get_tracer(__name__)
 
-<<<<<<< HEAD
-        context = Context()
-        span = tracer.start_span("foo", context=context)
-
-        span_processor.on_start.assert_called_once_with(
-            span, parent_context=context
-        )
-=======
         with mock.patch.object(span_processor.condition, "wait") as mock_wait:
             with tracer.start_span("foo"):
                 pass
@@ -533,7 +533,6 @@
             )
 
         span_processor.shutdown()
->>>>>>> e79ff4af
 
     def test_origin(self):
         context = trace_api.SpanContext(
