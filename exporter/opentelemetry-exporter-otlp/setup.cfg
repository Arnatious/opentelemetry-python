# Copyright The OpenTelemetry Authors
#
# Licensed under the Apache License, Version 2.0 (the "License");
# you may not use this file except in compliance with the License.
# You may obtain a copy of the License at
#
#     http://www.apache.org/licenses/LICENSE-2.0
#
# Unless required by applicable law or agreed to in writing, software
# distributed under the License is distributed on an "AS IS" BASIS,
# WITHOUT WARRANTIES OR CONDITIONS OF ANY KIND, either express or implied.
# See the License for the specific language governing permissions and
# limitations under the License.
#
[metadata]
name = opentelemetry-exporter-otlp
description = OpenTelemetry Collector Exporters
long_description = file: README.rst
long_description_content_type = text/x-rst
author = OpenTelemetry Authors
author_email = cncf-opentelemetry-contributors@lists.cncf.io
url = https://github.com/open-telemetry/opentelemetry-python/tree/main/exporter/opentelemetry-exporter-otlp
platforms = any
license = Apache-2.0
classifiers =
    Development Status :: 5 - Production/Stable
    Intended Audience :: Developers
    License :: OSI Approved :: Apache Software License
    Programming Language :: Python
    Programming Language :: Python :: 3
    Programming Language :: Python :: 3.6
    Programming Language :: Python :: 3.7
    Programming Language :: Python :: 3.8
    Programming Language :: Python :: 3.9

[options]
python_requires = >=3.6
packages=find_namespace:
install_requires =
<<<<<<< HEAD
    grpcio >= 1.0.0, < 2.0.0
    googleapis-common-protos ~= 1.52.0
    opentelemetry-api == 1.0.0.dev0
    opentelemetry-sdk == 1.0.0.dev0
    opentelemetry-proto == 1.0.0.dev0
    backoff ~= 1.10.0

[options.extras_require]
test =
    pytest-grpc

[options.packages.find]
where = src

[options.entry_points]
opentelemetry_exporter =
    otlp_span = opentelemetry.exporter.otlp.trace_exporter:OTLPSpanExporter
    otlp_metric = opentelemetry.exporter.otlp.metrics_exporter:OTLPMetricsExporter
=======
    opentelemetry-exporter-otlp-proto-grpc == 1.0.0
>>>>>>> 58521be7
<|MERGE_RESOLUTION|>--- conflicted
+++ resolved
@@ -37,25 +37,4 @@
 python_requires = >=3.6
 packages=find_namespace:
 install_requires =
-<<<<<<< HEAD
-    grpcio >= 1.0.0, < 2.0.0
-    googleapis-common-protos ~= 1.52.0
-    opentelemetry-api == 1.0.0.dev0
-    opentelemetry-sdk == 1.0.0.dev0
-    opentelemetry-proto == 1.0.0.dev0
-    backoff ~= 1.10.0
-
-[options.extras_require]
-test =
-    pytest-grpc
-
-[options.packages.find]
-where = src
-
-[options.entry_points]
-opentelemetry_exporter =
-    otlp_span = opentelemetry.exporter.otlp.trace_exporter:OTLPSpanExporter
-    otlp_metric = opentelemetry.exporter.otlp.metrics_exporter:OTLPMetricsExporter
-=======
-    opentelemetry-exporter-otlp-proto-grpc == 1.0.0
->>>>>>> 58521be7
+    opentelemetry-exporter-otlp-proto-grpc == 1.0.0