--- conflicted
+++ resolved
@@ -45,11 +45,7 @@
     requests ~= 2.7
     opentelemetry-api ~= 1.3
     opentelemetry-sdk ~= 1.3
-<<<<<<< HEAD
-    opentelemetry-exporter-zipkin-json == 1.5.0
-=======
     opentelemetry-exporter-zipkin-json == 1.6.0
->>>>>>> 39fe4dbc
 
 [options.packages.find]
 where = src
