--- conflicted
+++ resolved
@@ -398,7 +398,6 @@
         span.start()
         span.resource = Resource({})
         # added here to preserve order
-<<<<<<< HEAD
         span.set_attribute("string1", "v" * 500)
         span.set_attribute("string2", "v" * 50)
         span.set_attribute("list1", ["a"] * 25)
@@ -417,13 +416,8 @@
         span.set_attribute("range2", range(0, 10))
 
         span.set_status(
-            Status(StatusCanonicalCode.UNKNOWN, "Example description")
-        )
-=======
-        span.set_attribute("k1", "v" * 500)
-        span.set_attribute("k2", "v" * 50)
-        span.set_status(Status(StatusCode.ERROR, "Example description"))
->>>>>>> 4686bef3
+            Status(StatusCode.ERROR, "Example description")
+        )
         span.end()
 
         exporter = ZipkinSpanExporter(service_name)
