--- conflicted
+++ resolved
@@ -10,9 +10,6 @@
   # Otherwise, set variable to the commit of your branch on
   # opentelemetry-python-contrib which is compatible with these Core repo
   # changes.
-<<<<<<< HEAD
-  CONTRIB_REPO_SHA: dde62cebffe519c35875af6d06fae053b3be65ec
-=======
   CONTRIB_REPO_SHA: c2e674983a265e54c5eb14e376459a992498aae6
   # This is needed because we do not clone the core repo in contrib builds anymore.
   # When running contrib builds as part of core builds, we use actions/checkout@v2 which
@@ -21,7 +18,6 @@
   # The solution is to include CORE_REPO_SHA as part of THIS environment so it can be accessed
   # from within the contrib build.
   CORE_REPO_SHA: ${{ github.sha }}
->>>>>>> 39fe4dbc
 
 jobs:
   build:
@@ -38,11 +34,7 @@
       fail-fast: false  # ensures the entire test matrix is run, even if one permutation fails
       matrix:
         python-version: [ py36, py37, py38, py39, pypy3 ]
-<<<<<<< HEAD
-        package: ["instrumentation", "core", "exporter", "propagator"]
-=======
         package: ["api", "sdk", "semantic", "getting", "shim", "exporter", "protobuf", "propagator"]
->>>>>>> 39fe4dbc
         os: [ ubuntu-20.04, windows-2019 ]
     steps:
       - name: Checkout Core Repo @ SHA - ${{ github.sha }}
@@ -160,43 +152,5 @@
             .tox
             ~/.cache/pip
           key: v2-tox-cache-${{ matrix.python-version }}-${{ matrix.package }}-${{ matrix.os }}-${{ hashFiles('tox.ini', 'dev-requirements.txt') }}-contrib
-<<<<<<< HEAD
-      - name: run tox
-        run: tox -f ${{ matrix.python-version }}-${{ matrix.package }}
-  contrib-misc:
-    strategy:
-      fail-fast: false
-      matrix:
-        tox-environment: [ "docker-tests"]
-    name: ${{ matrix.tox-environment }}
-    runs-on: ubuntu-20.04
-    steps:
-      - name: Checkout Contrib Repo @ SHA - ${{ env.CONTRIB_REPO_SHA }}
-        uses: actions/checkout@v2
-        with:
-          repository: open-telemetry/opentelemetry-python-contrib
-          ref: ${{ env.CONTRIB_REPO_SHA }}
-      - name: Checkout Core Repo @ SHA ${{ github.sha }}
-        uses: actions/checkout@v2
-        with:
-          repository: open-telemetry/opentelemetry-python
-          path: opentelemetry-python-core
-      - name: Set up Python
-        uses: actions/setup-python@v2
-        with:
-          python-version: 3.9
-          architecture: 'x64'
-      - name: Install tox
-        run: pip install -U tox
-      - name: Cache tox environment
-        # Preserves .tox directory between runs for faster installs
-        uses: actions/cache@v2
-        with:
-          path: |
-            .tox
-            ~/.cache/pip
-          key: v2-tox-cache-${{ matrix.tox-environment }}-${{ hashFiles('tox.ini', 'dev-requirements.txt') }}-contrib
-=======
->>>>>>> 39fe4dbc
       - name: run tox
         run: tox -f ${{ matrix.python-version }}-${{ matrix.package }}