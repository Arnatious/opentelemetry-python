--- conflicted
+++ resolved
@@ -42,15 +42,9 @@
 zip_safe = False
 include_package_data = True
 install_requires =
-<<<<<<< HEAD
-    opentelemetry-api == 1.4.0.dev0
-    opentelemetry-semantic-conventions == 0.23.dev0
-    opentelemetry-instrumentation == 0.23.dev0
-=======
     opentelemetry-api == 1.5.0.dev0
     opentelemetry-semantic-conventions == 0.24.dev0
     opentelemetry-instrumentation == 0.24.dev0
->>>>>>> 3cdb54f6
 
 [options.packages.find]
 where = src
