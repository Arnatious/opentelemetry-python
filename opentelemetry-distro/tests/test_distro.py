--- conflicted
+++ resolved
@@ -19,14 +19,10 @@
 from pkg_resources import DistributionNotFound, require
 
 from opentelemetry.distro import OpenTelemetryDistro
-<<<<<<< HEAD
 from opentelemetry.environment_variables import (
     OTEL_METRICS_EXPORTER,
-    OTEL_TRACE_EXPORTER,
+    OTEL_TRACES_EXPORTER,
 )
-=======
-from opentelemetry.environment_variables import OTEL_TRACES_EXPORTER
->>>>>>> 03c6b739
 
 
 class TestDistribution(TestCase):
@@ -38,14 +34,8 @@
 
     def test_default_configuration(self):
         distro = OpenTelemetryDistro()
-<<<<<<< HEAD
-        self.assertIsNone(os.environ.get(OTEL_TRACE_EXPORTER))
+        self.assertIsNone(os.environ.get(OTEL_TRACES_EXPORTER))
         self.assertIsNone(os.environ.get(OTEL_METRICS_EXPORTER))
         distro.configure()
-        self.assertEqual("otlp_span", os.environ.get(OTEL_TRACE_EXPORTER))
-        self.assertEqual("otlp_metric", os.environ.get(OTEL_METRICS_EXPORTER))
-=======
-        self.assertIsNone(os.environ.get(OTEL_TRACES_EXPORTER))
-        distro.configure()
         self.assertEqual("otlp_span", os.environ.get(OTEL_TRACES_EXPORTER))
->>>>>>> 03c6b739
+        self.assertEqual("otlp_metric", os.environ.get(OTEL_METRICS_EXPORTER))